{
    "name": "wordpress/php-toolkit",
    "autoload": {
        "classmap": [
            "ByteStream",
            "DataLiberation",
            "Encoding",
<<<<<<< HEAD
            "Filesystem",
            "HTML",
            "HttpClient",
=======
>>>>>>> 6e618154
            "XML"
        ],
        "exclude-from-classmap": [
            "./DataLiberation/vendor-patched/"
        ],
        "psr-4": {
            "Brick\\Math\\": "DataLiberation/vendor-patched/brick/math/src/",
            "Psr\\Log\\": "DataLiberation/vendor-patched/psr/log/src/",
            "Psr\\EventDispatcher\\": "DataLiberation/vendor-patched/psr/event-dispatcher/src/",
            "Rowbot\\Idna\\Resource\\": "DataLiberation/vendor-patched/rowbot/idna/resources/",
            "Rowbot\\Idna\\": "DataLiberation/vendor-patched/rowbot/idna/src/",
            "Rowbot\\Punycode\\": "DataLiberation/vendor-patched/rowbot/punycode/src/",
            "Rowbot\\URL\\": "DataLiberation/vendor-patched/rowbot/url/src/",
            "Symfony\\Polyfill\\Php80\\": "DataLiberation/vendor-patched/symfony/polyfill-php80/src/",
            "Symfony\\Polyfill\\Intl\\Normalizer\\": "DataLiberation/vendor-patched/symfony/polyfill-intl-normalizer/src/",
            "Symfony\\Polyfill\\Ctype\\": "DataLiberation/vendor-patched/symfony/polyfill-ctype/src/"
        }
    }
}<|MERGE_RESOLUTION|>--- conflicted
+++ resolved
@@ -5,12 +5,8 @@
             "ByteStream",
             "DataLiberation",
             "Encoding",
-<<<<<<< HEAD
             "Filesystem",
-            "HTML",
             "HttpClient",
-=======
->>>>>>> 6e618154
             "XML"
         ],
         "exclude-from-classmap": [
