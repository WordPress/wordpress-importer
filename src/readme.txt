--- conflicted
+++ resolved
@@ -4,13 +4,8 @@
 Tags: importer, wordpress
 Requires at least: 5.2
 Tested up to: 6.7.2
-<<<<<<< HEAD
 Requires PHP: 7.2
-Stable tag: 0.8.4
-=======
-Requires PHP: 5.6
 Stable tag: 0.9.0
->>>>>>> 7fb05b17
 License: GPLv2 or later
 License URI: https://www.gnu.org/licenses/gpl-2.0.html
 
