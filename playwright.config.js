// Playwright configuration for running E2E tests against WordPress Playground
// Uses Playground CLI to serve WordPress with this plugin auto-mounted.

/* eslint-disable */
const { defineConfig } = require('@playwright/test');

const minute = 60_000;
module.exports = defineConfig({
	testDir: 'e2e',
<<<<<<< HEAD
	globalTimeout: 600_000, // 10 minutes
	timeout: 300_000,       // per-test timeout
=======
	globalTimeout: 60 * minute,
	timeout: 10 * minute,
>>>>>>> 93c726a9
	fullyParallel: false,
	reporter: [['list']],
	use: {
		// Base URL is provided per-test by the Playground fixture
		headless: true,
	},
	projects: [
		{
			name: 'chrome',
			use: {
				channel: 'chrome',
			},
		},
	],
	// Server is started per-test via @wp-playground/cli runCLI()
});<|MERGE_RESOLUTION|>--- conflicted
+++ resolved
@@ -7,13 +7,8 @@
 const minute = 60_000;
 module.exports = defineConfig({
 	testDir: 'e2e',
-<<<<<<< HEAD
-	globalTimeout: 600_000, // 10 minutes
-	timeout: 300_000,       // per-test timeout
-=======
 	globalTimeout: 60 * minute,
 	timeout: 10 * minute,
->>>>>>> 93c726a9
 	fullyParallel: false,
 	reporter: [['list']],
 	use: {
