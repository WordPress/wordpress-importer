=== WordPress Importer ===
Contributors: wordpressdotorg
Tags: importer, wordpress
<<<<<<< HEAD
Requires at least: 3.0
Tested up to: 4.7
=======
Requires at least: 3.6
Tested up to: 4.6
>>>>>>> be8644f7
Stable tag: 0.6.3
License: GPLv2 or later
License URI: http://www.gnu.org/licenses/gpl-2.0.html

Import posts, pages, comments, custom fields, categories, tags and more from a WordPress export file.

== Description ==

The WordPress Importer will import the following content from a WordPress export file:

* Posts, pages and other custom post types
* Comments
* Custom fields and post meta
* Categories, tags and terms from custom taxonomies
* Authors

For further information and instructions please see the [Codex page on Importing Content](http://codex.wordpress.org/Importing_Content#WordPress)

== Installation ==

The quickest method for installing the importer is:

1. Visit Tools -> Import in the WordPress dashboard
1. Click on the WordPress link in the list of importers
1. Click "Install Now"
1. Finally click "Activate Plugin & Run Importer"

If you would prefer to do things manually then follow these instructions:

1. Upload the `wordpress-importer` folder to the `/wp-content/plugins/` directory
1. Activate the plugin through the 'Plugins' menu in WordPress
1. Go to the Tools -> Import screen, click on WordPress

== Changelog ==

= 0.6.3 =
* Add support for import term metadata.
* Fix bug that caused slashes to be stripped from imported content.
* Fix bug that caused characters to be stripped inside of CDATA in some cases.
* Fix PHP notices.

= 0.6.2 =
* Add wp_import_existing_post filter. See: https://core.trac.wordpress.org/ticket/33721

= 0.6 =
* Support for WXR 1.2 and multiple CDATA sections
* Post aren't duplicates if their post_type's are different

= 0.5.2 =
* Double check that the uploaded export file exists before processing it. This prevents incorrect error messages when
an export file is uploaded to a server with bad permissions and WordPress 3.3 or 3.3.1 is being used.

= 0.5 =
* Import comment meta (requires export from WordPress 3.2)
* Minor bugfixes and enhancements

= 0.4 =
* Map comment user_id where possible
* Import attachments from `wp:attachment_url`
* Upload attachments to correct directory
* Remap resized image URLs correctly

= 0.3 =
* Use an XML Parser if possible
* Proper import support for nav menus
* ... and much more, see [Trac ticket #15197](http://core.trac.wordpress.org/ticket/15197)

= 0.1 =
* Initial release

== Upgrade Notice ==

= 0.6 =
Support for exports from WordPress 3.4.

= 0.5.2 =
Fix incorrect error message when the export file could not be uploaded.

= 0.5 =
Import comment meta and other minor bugfixes and enhancements.

= 0.4 =
Bug fixes for attachment importing and other small enhancements.

= 0.3 =
Upgrade for a more robust and reliable experience when importing WordPress export files, and for compatibility with WordPress 3.1.

== Frequently Asked Questions ==

= Help! I'm getting out of memory errors or a blank screen. =
If your exported file is very large, the import script may run into your host's configured memory limit for PHP.

A message like "Fatal error: Allowed memory size of 8388608 bytes exhausted" indicates that the script can't successfully import your XML file under the current PHP memory limit. If you have access to the php.ini file, you can manually increase the limit; if you do not (your WordPress installation is hosted on a shared server, for instance), you might have to break your exported XML file into several smaller pieces and run the import script one at a time.

For those with shared hosting, the best alternative may be to consult hosting support to determine the safest approach for running the import. A host may be willing to temporarily lift the memory limit and/or run the process directly from their end.

-- [WordPress Codex: Importing Content](http://codex.wordpress.org/Importing_Content#Before_Importing)

== Filters ==

The importer has a couple of filters to allow you to completely enable/block certain features:

* `import_allow_create_users`: return false if you only want to allow mapping to existing users
* `import_allow_fetch_attachments`: return false if you do not wish to allow importing and downloading of attachments
* `import_attachment_size_limit`: return an integer value for the maximum file size in bytes to save (default is 0, which is unlimited)

There are also a few actions available to hook into:

* `import_start`: occurs after the export file has been uploaded and author import settings have been chosen
* `import_end`: called after the last output from the importer<|MERGE_RESOLUTION|>--- conflicted
+++ resolved
@@ -1,13 +1,8 @@
 === WordPress Importer ===
 Contributors: wordpressdotorg
 Tags: importer, wordpress
-<<<<<<< HEAD
-Requires at least: 3.0
+Requires at least: 3.6
 Tested up to: 4.7
-=======
-Requires at least: 3.6
-Tested up to: 4.6
->>>>>>> be8644f7
 Stable tag: 0.6.3
 License: GPLv2 or later
 License URI: http://www.gnu.org/licenses/gpl-2.0.html
